--- conflicted
+++ resolved
@@ -11,7 +11,8 @@
 use lru::LruCache;
 use simple_sds::serialize;
 
-<<<<<<< HEAD
+const DEFAULT_SEQUENCE_CACHE_SIZE: usize = 256;
+
 fn complement_base(base: u8) -> u8 {
     match base {
         b'A' => b'T',
@@ -33,6 +34,11 @@
         rc.push(complement_base(*base));
     }
     rc
+}
+
+/// Reverses and complements a DNA sequence (string version for compatibility)
+fn reverse_complement(dna: &str) -> String {
+    String::from_utf8(reverse_complement_bytes(dna.as_bytes())).unwrap()
 }
 
 fn write_wrapped_segment<W: Write>(
@@ -80,23 +86,6 @@
         write_wrapped_segment(writer, &rc_segment, current_line_len)?;
         Ok(len)
     }
-=======
-const DEFAULT_SEQUENCE_CACHE_SIZE: usize = 256;
-
-/// Reverses and complements a DNA sequence
-fn reverse_complement(dna: &str) -> String {
-    dna.chars()
-        .rev()
-        .map(|c| match c {
-            'A' | 'a' => 'T',
-            'T' | 't' => 'A',
-            'G' | 'g' => 'C',
-            'C' | 'c' => 'G',
-            'N' | 'n' => 'N',
-            other => other, // Keep other characters as-is
-        })
-        .collect()
->>>>>>> a3c462ec
 }
 
 struct SequenceCache<'a> {
@@ -292,38 +281,43 @@
                 sorted_nodes.len()
             );
 
-<<<<<<< HEAD
+            // Create output directory if it doesn't exist
+            let output_dir = Path::new(output_path).parent().unwrap_or(Path::new("."));
+            if !output_dir.exists() {
+                std::fs::create_dir_all(output_dir)?;
+            }
+
+            // Write FASTA output (streaming)
+            let output_file = format!(
+                "{}_{}_{}_{}-{}.fa",
+                output_path, sample_name, safe_path_name, start, end
+            );
+            let file = File::create(&output_file)?;
+            let mut writer = BufWriter::new(file);
+
+            // Write FASTA header
+            writeln!(writer, ">{}_{}: {}-{}", sample_name, chr, start, end)?;
+
+            let mut current_line_len = 0usize;
             let mut total_bases = 0usize;
+
             for node_result in &sorted_nodes {
-                if let Some(seq) = node_sequences.get(&node_result.node_id) {
+                if let Some(seq) = sequence_cache.get(&node_result.node_id) {
                     let node_len = seq.len();
                     let start_in_node = node_result.path_off_start.min(node_len);
                     let end_in_node = node_result.path_off_end.saturating_add(1).min(node_len);
 
                     if start_in_node < end_in_node {
-                        total_bases += end_in_node - start_in_node;
-=======
-            // Build a sequence from the nodes
-            let mut final_sequence = String::new();
-
-            for node_result in sorted_nodes {
-                if let Some(seq) = sequence_cache.get(&node_result.node_id) {
-                    let node_len = seq.len();
-                    let mut rc_buffer = None;
-                    let oriented_seq = if node_result.node_orient {
-                        seq.as_str()
-                    } else {
-                        rc_buffer = Some(reverse_complement(&seq));
-                        rc_buffer.as_ref().unwrap().as_str()
-                    };
-                    let start_in_node = node_result.path_off_start;
-                    let end_in_node = node_result.path_off_end;
-                    let clipped_start = start_in_node.min(node_len);
-                    let clipped_end = end_in_node.min(node_len);
-
-                    if clipped_start < clipped_end {
-                        final_sequence.push_str(&oriented_seq[clipped_start..clipped_end]);
->>>>>>> a3c462ec
+                        let bases_written = write_node_segment(
+                            &mut writer,
+                            &seq,
+                            node_result.node_orient,
+                            start_in_node,
+                            end_in_node,
+                            node_len,
+                            &mut current_line_len,
+                        )?;
+                        total_bases += bases_written;
                     } else {
                         eprintln!(
                             "[WARNING] Invalid sequence range for node {}: {}..{} (length {})",
@@ -338,61 +332,14 @@
                 }
             }
 
-            if total_bases == 0 {
-                eprintln!(
-                    "[WARNING] Generated empty sequence for path {}, skipping output",
-                    path_name
-                );
-                continue;
-            }
-
-            // Create output directory if it doesn't exist
-            let output_dir = Path::new(output_path).parent().unwrap_or(Path::new("."));
-            if !output_dir.exists() {
-                std::fs::create_dir_all(output_dir)?;
-            }
-
-            // Write FASTA output
-            let output_file = format!(
-                "{}_{}_{}_{}-{}.fa",
-                output_path, sample_name, safe_path_name, start, end
-            );
-            let file = File::create(&output_file)?;
-            let mut writer = BufWriter::new(file);
-
-            // Write FASTA header
-            writeln!(writer, ">{}_{}:{}-{}", sample_name, chr, start, end)?;
-
-            let mut current_line_len = 0usize;
-            let mut bases_written = 0usize;
-
-            for node_result in &sorted_nodes {
-                if let Some(seq) = node_sequences.get(&node_result.node_id) {
-                    let node_len = seq.len();
-                    let start_in_node = node_result.path_off_start.min(node_len);
-                    let end_in_node = node_result.path_off_end.saturating_add(1).min(node_len);
-
-                    if start_in_node < end_in_node {
-                        bases_written += write_node_segment(
-                            &mut writer,
-                            seq,
-                            node_result.node_orient,
-                            start_in_node,
-                            end_in_node,
-                            node_len,
-                            &mut current_line_len,
-                        )?;
-                    }
-                }
-            }
-
+            // Ensure final newline if needed
             if current_line_len > 0 {
                 writer.write_all(b"\n")?;
             }
 
             eprintln!(
                 "[INFO] Wrote sequence of length {} for path {} to {}",
-                bases_written, path_name, output_file
+                total_bases, path_name, output_file
             );
         }
 
