//   1) Parse a massive GFA v1.0 using memory-mapped I/O to handle
//      tens-of-GB files efficiently.
//   2) Parse an "untangle" PAF (also large) in parallel.
//   3) Build prefix sums for each path in the GFA so we can map
//      path offsets -> node IDs, and vice versa.
//   4) Build a reference interval tree for coordinate lookups on hg38.
//   5) Provide CLI subcommands:
//         node2coord <nodeID>
//         coord2node <chr>:<start>-<end>
//      which do node->hg38 or hg38->node queries.

use std::fs::File;
use std::io::{BufWriter, Write};
use std::path::Path;
use std::process::Command;

use crate::io;
use crate::mapped_gbz::MappedGBZ;
use gbwt::{support, Orientation, GBZ};
use indicatif::{ProgressBar, ProgressStyle};
use memmap2::MmapOptions;
use simple_sds::serialize;

// Data Structures

// Stats tracking for different fix types
#[derive(Default)]
struct FixStats {
    reference_paths: usize, // Reference paths with missing haplotype (e.g., chm13#chr1)
    haplotype_fixes: usize, // Standard haplotype fixes for non-numeric haplotype
    missing_haplotype: usize, // Missing haplotype field (only one # symbol)
    complex_paths: usize,   // Complex cases with 3+ hash symbols (e.g., MT paths)
    total_processed: usize, // Total path lines processed
}

// We'll keep these big data structures in memory for queries.

/// Run node2coord with printing of intervals, total range, and merging by chromosome
pub fn run_node2coord(gfa_path: &str, paf_path: &str, node_id: &str) {
    // Convert node_id to numeric form
    let node_id_num = match node_id.parse::<usize>() {
        Ok(num) => num,
        Err(_) => {
            println!(
                "No reference coords found for node {} (non-numeric node ID)",
                node_id
            );
            return;
        }
    };

    // Get or create GBZ file
    let gbz_path = make_gbz_exist(gfa_path, paf_path);
    eprintln!("[INFO] Using GBZ index from '{}'", gbz_path);

    // Load GBZ
    let gbz: GBZ = match serialize::load_from(&gbz_path) {
        Ok(g) => g,
        Err(e) => {
            eprintln!("Error loading GBZ file: {}", e);
            return;
        }
    };

    if !gbz.has_node(node_id_num) {
        println!("No reference coords found for node {}", node_id);
        return;
    }

    // Get node coordinates using GBZ
    let results = node_to_coords(&gbz, node_id_num);
    if results.is_empty() {
        println!("No reference coords found for node {}", node_id);
    } else {
        // Print each interval
        let mut global_min = usize::MAX;
        let mut global_max = 0;
        let mut intervals_by_chr = std::collections::HashMap::<String, Vec<(usize, usize)>>::new();

        // Deduplicate coordinates for OVERALL mapping
        let mut unique_coords = std::collections::HashSet::new();

        for (chr, st, en) in &results {
            println!("{}:{}-{}", chr, st, en);
            unique_coords.insert((chr.clone(), *st, *en));

            if *st < global_min {
                global_min = *st;
            }
            if *en > global_max {
                global_max = *en;
            }
            intervals_by_chr
                .entry(chr.clone())
                .or_default()
                .push((*st, *en));
        }

        // Print the TOTAL RANGE
        println!("TOTAL COORD RANGE: {}..{}", global_min, global_max);

        // Merge overlapping intervals per chromosome
        for (chr, intervals) in intervals_by_chr {
            let merged = merge_intervals(intervals);
            println!("CONTIGUOUS GROUPS for chromosome: {}", chr);
            for (start_val, end_val) in merged {
                println!("  Group range: {}..{}", start_val, end_val);
            }
        }

        // Print OVERALL coordinate mapping (sample-abstracted)
        println!("\n============ OVERALL MAPPING ============");
        println!("NODE: {}", node_id);

        // Convert unique_coords to a vector and create ranges
        let unique_coord_vec: Vec<(String, usize, usize)> = unique_coords.into_iter().collect();
        let coord_ranges = create_coord_ranges(&unique_coord_vec);

        println!("UNIQUE REFERENCE MAPPINGS:");
        for (chr, range) in coord_ranges {
            println!("  {}: {}", chr, range);
        }
        println!("TOTAL UNIQUE MAPPINGS: {}", unique_coord_vec.len());
        println!("================================================");
    }
}

/// Run coord2node with printing of intervals, total range, and merging by path
pub fn run_coord2node(gfa_path: &str, paf_path: &str, region: &str) {
    println!("DEBUG: Looking for region: {}", region);

    // Get or create GBZ file
    let gbz_path = make_gbz_exist(gfa_path, paf_path);
    eprintln!("[INFO] Using GBZ index from '{}'", gbz_path);

    // Load GBZ with memory mapping
    eprintln!("[INFO] Loading GBZ with memory mapping...");
    let gbz = match MappedGBZ::new(&gbz_path) {
        Ok(g) => g,
        Err(e) => {
            eprintln!("Error loading GBZ file: {}", e);
            return;
        }
    };
    eprintln!("[INFO] GBZ loaded successfully");

    // Parse region
    if let Some((chr, start, end)) = parse_region(region) {
        let results = coord_to_nodes_mapped(&gbz, &chr, start, end);
        if results.is_empty() {
            println!("No nodes found for region {}:{}-{}", chr, start, end);
        } else {
            // Print each overlap
            let mut global_min = usize::MAX;
            let mut global_max = 0;
            let mut intervals_by_path =
                std::collections::HashMap::<String, Vec<(usize, usize)>>::new();

            // Collect unique node IDs for OVERALL mapping
            let mut unique_nodes = std::collections::HashSet::new();

            for r in &results {
                println!(
                    "path={} node={}({}) offsets=[{}..{}]",
                    r.path_name,
                    r.node_id,
                    if r.node_orient { '+' } else { '-' },
                    r.path_off_start,
                    r.path_off_end
                );

                // Try to convert node_id to numeric form for range creation
                if let Ok(node_num) = r.node_id.parse::<usize>() {
                    unique_nodes.insert(node_num);
                }

                if r.path_off_start < global_min {
                    global_min = r.path_off_start;
                }
                if r.path_off_end > global_max {
                    global_max = r.path_off_end;
                }
                intervals_by_path
                    .entry(r.path_name.clone())
                    .or_default()
                    .push((r.path_off_start, r.path_off_end));
            }

            // Print total node offset range
            println!("TOTAL NODE OFFSET RANGE: {}..{}", global_min, global_max);

            // Merge intervals per path
            for (path, intervals) in intervals_by_path {
                let merged = merge_intervals(intervals);
                println!("CONTIGUOUS GROUPS for path: {}", path);
                for (start_val, end_val) in merged {
                    println!("  Group range: {}..{}", start_val, end_val);
                }
            }

            // Print OVERALL node mapping (sample-abstracted)
            println!("\n============ OVERALL MAPPING ============");
            println!("REFERENCE: {}:{}-{}", chr, start, end);

            // Convert unique_nodes to a vector for range creation
            let unique_node_vec: Vec<usize> = unique_nodes.into_iter().collect();
            let node_ranges = create_node_ranges(&unique_node_vec);

            println!("UNIQUE NODES: {}", node_ranges);
            println!("TOTAL UNIQUE NODES: {}", unique_node_vec.len());
            println!("================================================");
        }
    } else {
        eprintln!("Could not parse region format: {}", region);
    }
}

// node_to_coords
// Using GBZ index to find reference coordinates for a node
pub fn node_to_coords(gbz: &GBZ, node_id: usize) -> Vec<(String, usize, usize)> {
    let mut results = Vec::new();

    // Get node length
    let node_len = match gbz.sequence_len(node_id) {
        Some(len) => len,
        None => return results,
    };

    // Get reference sample IDs
    let metadata = match gbz.metadata() {
        Some(meta) => meta,
        None => {
            eprintln!("Warning: No metadata found in GBZ");
            return results;
        }
    };

    let mut ref_samples = gbz.reference_sample_ids(true);
    if ref_samples.is_empty() {
        eprintln!("Warning: No reference samples found in GBZ; falling back to all samples");
        let mut unique_samples = std::collections::HashSet::new();
        for path_name in metadata.path_iter() {
            unique_samples.insert(path_name.sample());
        }
        if unique_samples.is_empty() {
            return results;
        }
        ref_samples = unique_samples.into_iter().collect();
    }

    let mut ref_paths_cache = gbz.reference_positions(1000, true);
    if ref_paths_cache.is_empty() {
        ref_paths_cache = gbz.reference_positions(1000, false);
    }
    let have_reference_positions = !ref_paths_cache.is_empty();

    // Create a search state for the node (ensures node exists in the index)
    let _forward_state = match gbz.search_state(node_id, Orientation::Forward) {
        Some(state) => state,
        None => return results,
    };

    // Find all paths that contain this node
    for ref_sample in &ref_samples {
        for (path_id, path_name) in metadata.path_iter().enumerate() {
            if path_name.sample() != *ref_sample {
                continue;
            }

            let contig_name = metadata.contig_name(path_name.contig());

            // Check if this path contains the node by looking at all paths
            if let Some(path_iter) = gbz.path(path_id, Orientation::Forward) {
                let mut position = 0;
                let mut found_positions = Vec::new();

                // Scan path to find node positions
                for (path_node, orientation) in path_iter {
                    if path_node == node_id {
                        found_positions.push((position, orientation == Orientation::Forward));
                    }
                    if let Some(len) = gbz.sequence_len(path_node) {
                        position += len;
                    }
                }

                // For each occurrence, extract reference coordinates
                for (pos, _is_forward) in found_positions {
                    if have_reference_positions {
                        for ref_path in &ref_paths_cache {
                            if ref_path.id == path_id {
                                for (path_pos, _gbwt_pos) in &ref_path.positions {
                                    if *path_pos <= pos && *path_pos + node_len >= pos {
                                        let offset = pos - path_pos;
                                        let ref_start = *path_pos + offset;
                                        let ref_end = ref_start + node_len - 1;
                                        results.push((contig_name.clone(), ref_start, ref_end));
                                    }
                                }
                            }
                        }
                    } else {
                        let ref_start = pos;
                        let ref_end = ref_start + node_len - 1;
                        results.push((contig_name.clone(), ref_start, ref_end));
                    }
                }
            }
        }
    }

    results
}

// coord_to_nodes
// Using GBZ index to find nodes at a reference position
/// Coordinate to nodes using memory-mapped GBZ
pub fn coord_to_nodes_mapped(
    gbz: &MappedGBZ,
    chr: &str,
    start: usize,
    end: usize,
) -> Vec<Coord2NodeResult> {
    println!("DEBUG: Searching for region {}:{}-{}", chr, start, end);
    let mut results = Vec::new();

    // Get reference paths and their positions
    let mut ref_paths = gbz.reference_positions(1000, true);
    if ref_paths.is_empty() {
        println!("DEBUG: No reference paths found in GBZ; falling back to all paths");
        ref_paths = gbz.reference_positions(1000, false);
    }

    let metadata = match gbz.metadata() {
        Some(meta) => meta,
        None => {
            println!("DEBUG: No metadata available in GBZ");
            return results;
        }
    };

    let normalized_target_chr = normalize_contig(chr).to_string();

    // Since reference_positions returns empty (not implemented yet),
    // we always use manual scan
    if ref_paths.is_empty() {
        println!("DEBUG: Performing manual path scan (reference positions not available)");
        for (path_id, path_name) in metadata.path_iter().enumerate() {
            let contig_name = metadata.contig_name(path_name.contig());
            if !contig_matches(&contig_name, chr, &normalized_target_chr) {
                continue;
            }

            println!("DEBUG: Scanning path {} (id={})", contig_name, path_id);
            if let Some(path_iter) = gbz.path(path_id, Orientation::Forward) {
                let mut position = 0;
                for (node_id, orientation) in path_iter {
                    if let Some(node_len) = gbz.sequence_len(node_id) {
                        let node_start = position;
                        let node_end = node_start + node_len;
                        if node_start <= end && node_end > start {
                            let overlap_start = start.max(node_start);
                            let overlap_end = end.min(node_end - 1);
                            if overlap_start <= overlap_end {
                                let node_off_start = overlap_start - node_start;
                                let node_off_end = overlap_end - node_start;
                                results.push(Coord2NodeResult {
                                    path_name: contig_name.clone(),
                                    node_id: node_id.to_string(),
                                    node_orient: orientation == Orientation::Forward,
                                    path_off_start: node_off_start,
                                    path_off_end: node_off_end,
                                });
                            }
                        }
                        position += node_len;
                    }
                }
            }
        }
        return results;
    }

    // Reference position index path (not implemented yet)
    results
}

pub fn coord_to_nodes(gbz: &GBZ, chr: &str, start: usize, end: usize) -> Vec<Coord2NodeResult> {
    eprintln!("[INFO] Searching for region {}:{}-{}", chr, start, end);
    let mut results = Vec::new();

    let metadata = match gbz.metadata() {
        Some(meta) => meta,
        None => {
            eprintln!("[WARNING] No metadata available in GBZ");
            return results;
        }
    };

<<<<<<< HEAD
    if let Some((start_anchor, end_anchor)) =
        compute_reference_anchors(gbz, metadata, chr, start, end)
    {
        eprintln!(
            "[INFO] Using reference anchors node {} -> node {} for {}:{}-{}",
            start_anchor.node_id, end_anchor.node_id, chr, start, end
        );
=======
    let normalized_target_chr = normalize_contig(chr).to_string();

    // Note: reference_positions(1000, true) samples nodes every 1000 bp,
    // which is too sparse for exhaustive node enumeration. With typical
    // node sizes of ~100 bp, this would miss ~90% of nodes in a region.
    // Therefore, we always use manual path scanning to find ALL nodes.
    eprintln!("[INFO] Performing full path scan to find all nodes in region");
    
    for (path_id, path_name) in metadata.path_iter().enumerate() {
        let contig_name = metadata.contig_name(path_name.contig());
        if !contig_matches(&contig_name, chr, &normalized_target_chr) {
            continue;
        }
>>>>>>> 02734e99

        for (path_id, path_name) in metadata.path_iter().enumerate() {
            let contig_name = metadata.contig_name(path_name.contig());
            if contig_name != chr {
                continue;
            }

            // Construct full path name in PanSN format: sample#haplotype#contig
            let sample_name = metadata.sample_name(path_name.sample());
            let haplotype = path_name.phase();
            let full_path_name = format!("{}#{}#{}", sample_name, haplotype, contig_name);

            eprintln!("[INFO] Scanning path {} ({})", path_id, full_path_name);

            if let Some(path_iter) = gbz.path(path_id, Orientation::Forward) {
                let mut node_count = 0usize;
                let mut collecting = false;
                let mut path_results = Vec::new();
                let same_anchor_node = start_anchor.node_id == end_anchor.node_id;

                for (node_id, orientation) in path_iter {
                    let node_len = match gbz.sequence_len(node_id) {
                        Some(len) if len > 0 => len,
                        _ => continue,
                    };

                    if !collecting {
                        if node_id != start_anchor.node_id {
                            continue;
                        }

                        collecting = !same_anchor_node;
                        let (start_off_start, _) =
                            start_anchor.to_path_offsets(node_len, orientation);
                        let mut path_off_end = node_len - 1;
                        if same_anchor_node {
                            let (_, end_off_end) =
                                end_anchor.to_path_offsets(node_len, orientation);
                            path_off_end = end_off_end;
                        }

                        path_results.push(Coord2NodeResult {
                            path_name: full_path_name.clone(),
                            node_id: node_id.to_string(),
                            node_orient: orientation == Orientation::Forward,
                            path_off_start: start_off_start,
                            path_off_end: path_off_end,
                        });
                        node_count += 1;

                        if same_anchor_node {
                            break;
                        }

                        continue;
                    }

                    let mut path_off_end = node_len - 1;

                    if node_id == end_anchor.node_id {
                        let (_, end_off_end) = end_anchor.to_path_offsets(node_len, orientation);
                        path_off_end = end_off_end;

                        path_results.push(Coord2NodeResult {
                            path_name: full_path_name.clone(),
                            node_id: node_id.to_string(),
                            node_orient: orientation == Orientation::Forward,
                            path_off_start: 0,
                            path_off_end,
                        });
                        node_count += 1;
                        collecting = false;
                        break;
                    }

                    path_results.push(Coord2NodeResult {
                        path_name: full_path_name.clone(),
                        node_id: node_id.to_string(),
                        node_orient: orientation == Orientation::Forward,
                        path_off_start: 0,
                        path_off_end,
                    });
                    node_count += 1;
                }

                if collecting {
                    eprintln!(
                        "[WARNING] End anchor node {} not found on path {}; extracted {} nodes",
                        end_anchor.node_id, full_path_name, node_count
                    );
                }

                if node_count > 0 {
                    eprintln!(
                        "[INFO] Found {} nodes in path {}",
                        node_count, full_path_name
                    );
                    results.extend(path_results);
                } else {
                    eprintln!(
                        "[WARNING] Start anchor node {} not found on path {}",
                        start_anchor.node_id, full_path_name
                    );
                }
            }
        }

        results
    } else {
        eprintln!(
            "[WARNING] Unable to locate dense reference anchors for {}:{}-{}; falling back to path offsets",
            chr, start, end
        );

        for (path_id, path_name) in metadata.path_iter().enumerate() {
            let contig_name = metadata.contig_name(path_name.contig());
            if contig_name != chr {
                continue;
            }

            let sample_name = metadata.sample_name(path_name.sample());
            let haplotype = path_name.phase();
            let full_path_name = format!("{}#{}#{}", sample_name, haplotype, contig_name);

            if let Some(path_iter) = gbz.path(path_id, Orientation::Forward) {
                let mut node_count = 0usize;
                let mut position = 0usize;

                for (node_id, orientation) in path_iter {
                    if let Some(node_len) = gbz.sequence_len(node_id) {
                        let node_start = position;
                        let node_end = node_start + node_len;

                        if node_start <= end && node_end > start {
                            let overlap_start = start.max(node_start);
                            let overlap_end = end.min(node_end.saturating_sub(1));

                            if overlap_start <= overlap_end {
                                results.push(Coord2NodeResult {
                                    path_name: full_path_name.clone(),
                                    node_id: node_id.to_string(),
                                    node_orient: orientation == Orientation::Forward,
                                    path_off_start: overlap_start - node_start,
                                    path_off_end: overlap_end - node_start,
                                });
                                node_count += 1;
                            }
                        }

                        position += node_len;
                    }
                }

                eprintln!(
                    "[INFO] Fallback scan found {} nodes in path {}",
                    node_count, full_path_name
                );
            }
        }

        results
    }
}

/// Validates and fixes path names in a GFA file for PanSN naming compliance.
/// This function fixes "Invalid haplotype field" errors in a single pass
/// using chunk-based processing.
/// Returns the path to use (original if no fixes needed, new fixed file otherwise).
pub fn validate_gfa_for_gbwt(gfa_path: &str) -> Result<String, String> {
    eprintln!(
        "[INFO] Fast validating and fixing GFA path names: {}",
        gfa_path
    );

    // Materialize remote files (S3, HTTP) to local filesystem
    let materialized =
        io::materialize(gfa_path).map_err(|e| format!("Failed to materialize GFA file: {}", e))?;
    let local_path = materialized
        .path()
        .to_str()
        .ok_or_else(|| "Invalid path".to_string())?;

    // Open and memory-map input file
    let file = File::open(local_path).map_err(|e| format!("Failed to open GFA file: {}", e))?;
    let metadata = file
        .metadata()
        .map_err(|e| format!("Failed to get metadata: {}", e))?;
    let file_size = metadata.len();

    // Create output file path (use local path for fixed file)
    let fixed_gfa_path = format!("{}.fixed.gfa", local_path);

    // Create memory map for fast reading
    let mmap = unsafe {
        MmapOptions::new()
            .map(&file)
            .map_err(|e| format!("Could not memory-map file: {}", e))?
    };

    let mut stats = FixStats::default();

    // Create output file with large buffer
    let output_file = File::create(&fixed_gfa_path)
        .map_err(|e| format!("Failed to create output file: {}", e))?;
    let mut writer = BufWriter::with_capacity(128 * 1024 * 1024, output_file); // 128MB buffer

    // Setup progress bar with accurate estimation
    let pb = ProgressBar::new(file_size);
    pb.set_style(
        ProgressStyle::with_template(
            "[{elapsed_precise}] {bar:40.cyan/blue} {percent}% ({eta_precise} remaining)",
        )
        .unwrap(),
    );
    pb.set_position(0);

    // Initialize variables for chunk processing
    let chunk_size = 64 * 1024 * 1024; // 64MB chunks
    let mut position = 0;
    let mut fix_count = 0;

    // Process file in chunks
    while position < mmap.len() {
        // Calculate chunk boundaries with proper line handling
        let end_pos = std::cmp::min(position + chunk_size, mmap.len());
        // Find next complete line boundary
        let true_end = if end_pos < mmap.len() {
            match memchr::memchr(
                b'\n',
                &mmap[end_pos..std::cmp::min(end_pos + 1024, mmap.len())],
            ) {
                Some(pos) => end_pos + pos + 1,
                None => end_pos,
            }
        } else {
            end_pos
        };

        // Create buffer for output chunk with extra space
        let mut output_buffer = Vec::with_capacity(true_end - position + 1024 * 1024);

        // Process this chunk line by line
        let mut line_start = position;
        while line_start < true_end {
            // Find end of current line
            let line_end = match memchr::memchr(b'\n', &mmap[line_start..true_end]) {
                Some(pos) => line_start + pos,
                None => true_end,
            };

            // Check if this is a path line (P or W)
            if line_start < line_end && (mmap[line_start] == b'P' || mmap[line_start] == b'W') {
                // Process path line
                stats.total_processed += 1;

                // Find tabs to locate path name
                if let Some(first_tab) = memchr::memchr(b'\t', &mmap[line_start..line_end]) {
                    let path_start = line_start + first_tab + 1;
                    if let Some(second_tab) = memchr::memchr(b'\t', &mmap[path_start..line_end]) {
                        let path_end = path_start + second_tab;

                        // Fast check if this path has a # character
                        if memchr::memchr(b'#', &mmap[path_start..path_end]).is_some() {
                            // Extract the path name for processing
                            let path_name = unsafe {
                                std::str::from_utf8_unchecked(&mmap[path_start..path_end])
                            };

                            // Check if fix is needed
                            let maybe_fixed_name = fix_path_name(path_name, &mut stats);

                            if let Some(fixed_name) = maybe_fixed_name {
                                // Path needed fixing
                                fix_count += 1;

                                // Write fixed line: first part + fixed name + rest of line
                                output_buffer.extend_from_slice(&mmap[line_start..path_start]);
                                output_buffer.extend_from_slice(fixed_name.as_bytes());
                                output_buffer.extend_from_slice(&mmap[path_end..line_end]);

                                // Log occasional progress
                                if fix_count % 100_000 == 0 {
                                    eprintln!("[INFO] Fixed {} paths so far ({} ref, {} hap, {} miss, {} complex)",
                                             fix_count, stats.reference_paths, stats.haplotype_fixes,
                                             stats.missing_haplotype, stats.complex_paths);
                                }
                            } else {
                                // No fix needed, copy line as-is
                                output_buffer.extend_from_slice(&mmap[line_start..line_end]);
                            }
                        } else {
                            // No # in path name, copy line as-is
                            output_buffer.extend_from_slice(&mmap[line_start..line_end]);
                        }
                    } else {
                        // No second tab, copy line as-is
                        output_buffer.extend_from_slice(&mmap[line_start..line_end]);
                    }
                } else {
                    // No first tab, copy line as-is
                    output_buffer.extend_from_slice(&mmap[line_start..line_end]);
                }
            } else {
                // Not a path line, copy as-is
                output_buffer.extend_from_slice(&mmap[line_start..line_end]);
            }

            // Add newline if not at end of file
            if line_end < mmap.len() {
                output_buffer.push(b'\n');
            }

            // Move to next line
            line_start = line_end + 1;
        }

        // Write entire processed chunk at once
        writer
            .write_all(&output_buffer)
            .map_err(|e| format!("Failed to write chunk to output file: {}", e))?;

        // Update progress
        position = true_end;
        pb.set_position(position as u64);
    }

    // Finish writing and flush buffers
    writer
        .flush()
        .map_err(|e| format!("Failed to flush output: {}", e))?;
    pb.finish_and_clear();

    // Show summary
    if fix_count > 0 {
        eprintln!("[SUCCESS] Fixed {} path names:", fix_count);
        eprintln!(
            "  - Reference paths (e.g., chm13#chr1): {}",
            stats.reference_paths
        );
        eprintln!(
            "  - Non-numeric haplotype fields: {}",
            stats.haplotype_fixes
        );
        eprintln!("  - Missing haplotype fields: {}", stats.missing_haplotype);
        eprintln!(
            "  - Complex paths (e.g., MT paths): {}",
            stats.complex_paths
        );
        eprintln!("[SUCCESS] Fixed GFA written to: {}", fixed_gfa_path);
        Ok(fixed_gfa_path)
    } else {
        eprintln!("[INFO] No invalid path names found, using materialized file");
        Ok(local_path.to_string())
    }
}

/// Fast path name fix function that efficiently handles all cases without unnecessary allocations.
/// Returns Some(fixed_name) if a fix is needed, None otherwise.
fn fix_path_name(name: &str, stats: &mut FixStats) -> Option<String> {
    // Special fast-path for reference genomes (extremely common)
    if name.starts_with("chm13#chr") || name.starts_with("grch38#chr") {
        let hash_pos = name.find('#').unwrap();
        if !name[hash_pos + 1..].contains('#') {
            // Reference path with one # - fix format to sample#0#contig
            stats.reference_paths += 1;
            return Some(format!(
                "{}#0#{}",
                &name[0..hash_pos],
                &name[hash_pos + 1..]
            ));
        }
    }

    // Count # symbols for categorization
    let hash_count = memchr::memchr_iter(b'#', name.as_bytes()).count();

    match hash_count {
        1 => {
            // Missing haplotype field (sample#contig) - add #0#
            let parts: Vec<&str> = name.split('#').collect();
            let sample = if parts[0].is_empty() {
                "unknown"
            } else {
                parts[0]
            };
            let contig = if parts.len() > 1 && !parts[1].is_empty() {
                parts[1]
            } else {
                "unknown"
            };
            stats.missing_haplotype += 1;
            Some(format!("{}#0#{}", sample, contig))
        }
        2 => {
            // Standard PanSN (sample#haplotype#contig) - check if haplotype is numeric
            let parts: Vec<&str> = name.split('#').collect();
            if parts[1].parse::<u32>().is_err() || parts[1].is_empty() {
                // Non-numeric haplotype - replace with "0"
                let sample = if parts[0].is_empty() {
                    "unknown"
                } else {
                    parts[0]
                };
                let contig = if parts[2].is_empty() {
                    "unknown"
                } else {
                    parts[2]
                };
                stats.haplotype_fixes += 1;
                Some(format!("{}#0#{}", sample, contig))
            } else {
                // Already valid - no fix needed
                None
            }
        }
        _ if hash_count >= 3 => {
            // Complex case like "HG00438#2#JAHBCA010000258.1#MT"
            let parts: Vec<&str> = name.split('#').collect();

            let sample = if parts[0].is_empty() {
                "unknown"
            } else {
                parts[0]
            };
            let haplotype = parts[1];

            stats.complex_paths += 1;

            // Check if haplotype part is numeric
            if haplotype.parse::<u32>().is_ok() && !haplotype.is_empty() {
                // Fix the MT case - combine all extra parts with underscores
                let contig_parts = &parts[2..];
                let joined_contig = contig_parts.join("_");
                Some(format!("{}#{}#{}", sample, haplotype, joined_contig))
            } else {
                // Non-numeric haplotype field with multiple # symbols
                let contig_parts = &parts[2..];
                let joined_contig = contig_parts.join("_");
                Some(format!("{}#0#{}", sample, joined_contig))
            }
        }
        _ => None, // No # symbols - no fix needed
    }
}

/// Ensures a GBZ file exists for given GFA and PAF files.
/// If the GBZ doesn't exist, validates and fixes the GFA, then creates the GBZ.
pub fn make_gbz_exist(gfa_path: &str, paf_path: &str) -> String {
    // Check if this is a remote URL
    let is_remote = gfa_path.starts_with("http://")
        || gfa_path.starts_with("https://")
        || gfa_path.starts_with("s3://");

    // For remote files, check extension; for local files, use GBZ::is_gbz
    let is_gbz = if is_remote {
        gfa_path.ends_with(".gbz")
    } else {
        GBZ::is_gbz(gfa_path)
    };

    if is_gbz {
        if is_remote {
            // Check if we have a local copy in data/hprc/ directory
            if let Some(filename) = gfa_path.rsplit('/').next() {
                let local_path = format!("data/hprc/{}", filename);
                if Path::new(&local_path).exists() && GBZ::is_gbz(&local_path) {
                    eprintln!("[INFO] Found local copy of remote GBZ: {}", local_path);
                    eprintln!("[INFO] Using local copy instead of downloading");
                    return local_path;
                }
            }

            eprintln!("[INFO] Remote GBZ detected, downloading...");
            eprintln!("[INFO] Source: {}", gfa_path);

            // Download the remote GBZ file
            match io::materialize(gfa_path) {
                Ok(materialized) => {
                    let local_gbz = materialized
                        .path()
                        .to_str()
                        .ok_or_else(|| "Invalid path".to_string())
                        .expect("Failed to get GBZ path");
                    eprintln!("[INFO] Successfully downloaded GBZ from remote");
                    return local_gbz.to_string();
                }
                Err(e) => {
                    eprintln!("[ERROR] Failed to download remote GBZ: {}", e);
                    panic!("Cannot download remote GBZ file");
                }
            }
        } else {
            eprintln!("[INFO] Using provided GBZ index: {}", gfa_path);
            return gfa_path.to_string();
        }
    }

    if is_remote {
        // Try to find a corresponding GBZ file on the remote
        let gbz_url = if gfa_path.ends_with(".gfa.gz") {
            gfa_path.replace(".gfa.gz", ".gbz")
        } else if gfa_path.ends_with(".gfa") {
            gfa_path.replace(".gfa", ".gbz")
        } else {
            format!("{}.gbz", gfa_path)
        };

        eprintln!("[INFO] Remote GFA detected, looking for pre-built GBZ...");
        eprintln!("[INFO] Trying: {}", gbz_url);

        // Try to download the GBZ file
        match io::materialize(&gbz_url) {
            Ok(materialized) => {
                let local_gbz = materialized
                    .path()
                    .to_str()
                    .ok_or_else(|| "Invalid path".to_string())
                    .expect("Failed to get GBZ path");
                eprintln!("[INFO] Successfully downloaded GBZ from remote");
                return local_gbz.to_string();
            }
            Err(_) => {
                eprintln!("[ERROR] No pre-built GBZ found at: {}", gbz_url);
                eprintln!("[ERROR] Cannot create GBZ index from remote GFA file (too large).");
                eprintln!("[ERROR] Please either:");
                eprintln!("[ERROR]   1. Use a local GBZ file");
                eprintln!("[ERROR]   2. Download the GFA file locally first, then create GBZ");
                eprintln!("[ERROR]");
                eprintln!("[ERROR] For HPRC data, use the local GBZ file:");
                eprintln!("[ERROR]   data/hprc/hprc-v2.0-mc-grch38.gbz");
                panic!("Cannot process remote GFA files without pre-built GBZ");
            }
        }
    }

    // Derive GBZ filename from GFA and PAF paths
    let gfa_base = Path::new(gfa_path)
        .file_stem()
        .unwrap_or_default()
        .to_string_lossy();
    let paf_base = Path::new(paf_path)
        .file_stem()
        .unwrap_or_default()
        .to_string_lossy();
    let gbz_path = format!("{}.{}.gbz", gfa_base, paf_base);

    // Check if GBZ file already exists
    if !Path::new(&gbz_path).exists() {
        eprintln!("[INFO] Creating GBZ index from GFA and PAF...");

        // Validate and fix path names in the GFA file (local files only)
        let fixed_gfa_path = match validate_gfa_for_gbwt(gfa_path) {
            Ok(path) => path,
            Err(msg) => {
                eprintln!("[ERROR] GFA validation and fixing failed:");
                eprintln!("{}", msg);
                panic!("GFA validation failed - cannot create GBZ index");
            }
        };

        // Locate vg command
        let vg_cmd = if let Ok(output) = Command::new("vg").arg("--version").output() {
            if output.status.success() {
                "vg".to_string()
            } else if Path::new("./vg").exists() {
                "./vg".to_string()
            } else if Path::new("../vg").exists() {
                "../vg".to_string()
            } else {
                eprintln!("Error: 'vg' command not found in PATH, current directory, or parent directory.");
                panic!("vg command not found");
            }
        } else if Path::new("./vg").exists() {
            "./vg".to_string()
        } else if Path::new("../vg").exists() {
            "../vg".to_string()
        } else {
            eprintln!(
                "Error: 'vg' command not found in PATH, current directory, or parent directory."
            );
            panic!("vg command not found");
        };

        // Create GBZ using vg gbwt with the potentially fixed GFA
        let status = Command::new(&vg_cmd)
            .args([
                "gbwt",
                "-G",
                &fixed_gfa_path,
                "--gbz-format",
                "-g",
                &gbz_path,
            ])
            .status()
            .expect("Failed to run vg gbwt");

        if !status.success() {
            panic!("GBZ creation failed: vg gbwt command returned non-zero exit status");
        }

        eprintln!("[INFO] GBZ index created at {}", gbz_path);
    } else {
        eprintln!("[INFO] Using existing GBZ index: {}", gbz_path);
    }

    gbz_path
}

#[derive(Debug)]
pub struct Coord2NodeResult {
    pub path_name: String,
    pub node_id: String,
    pub node_orient: bool,
    pub path_off_start: usize,
    pub path_off_end: usize,
}

#[derive(Clone, Debug)]
struct Anchor {
    node_id: usize,
    forward_start: usize,
    forward_end: usize,
}

impl Anchor {
    fn from_reference(
        node_id: usize,
        node_len: usize,
        orientation: Orientation,
        oriented_start: usize,
        oriented_end: usize,
    ) -> Self {
        let max_offset = node_len.saturating_sub(1);
        let oriented_start = oriented_start.min(max_offset);
        let oriented_end = oriented_end.min(max_offset);
        let (forward_start, forward_end) = match orientation {
            Orientation::Forward => (oriented_start, oriented_end),
            Orientation::Reverse => {
                let forward_start = node_len - 1 - oriented_end;
                let forward_end = node_len - 1 - oriented_start;
                (forward_start, forward_end)
            }
        };

        Anchor {
            node_id,
            forward_start,
            forward_end,
        }
    }

    fn to_path_offsets(&self, node_len: usize, orientation: Orientation) -> (usize, usize) {
        let max_offset = node_len.saturating_sub(1);
        let forward_start = self.forward_start.min(max_offset);
        let forward_end = self.forward_end.min(max_offset);
        match orientation {
            Orientation::Forward => (forward_start, forward_end),
            Orientation::Reverse => (node_len - 1 - forward_end, node_len - 1 - forward_start),
        }
    }
}

<<<<<<< HEAD
fn compute_reference_anchors(
    gbz: &GBZ,
    metadata: &gbwt::gbwt::Metadata,
    chr: &str,
    start: usize,
    end: usize,
) -> Option<(Anchor, Anchor)> {
    let mut ref_paths = gbz.reference_positions(1, true);
    if ref_paths.is_empty() {
        ref_paths = gbz.reference_positions(1, false);
    }

    for ref_path in &ref_paths {
        let path_name = match metadata.path(ref_path.id) {
            Some(name) => name,
            None => continue,
        };
        let contig_name = metadata.contig_name(path_name.contig());
        if contig_name != chr {
            continue;
        }

        let mut first_anchor: Option<Anchor> = None;
        let mut last_anchor: Option<Anchor> = None;

        for (path_offset, pos) in &ref_path.positions {
            let (node_id, orientation) = support::decode_node(pos.node);
            let node_len = match gbz.sequence_len(node_id) {
                Some(len) if len > 0 => len,
                _ => continue,
            };

            let node_start = *path_offset;
            let node_end = node_start + node_len - 1;
            if node_end < start {
                continue;
            }
            if node_start > end {
                break;
            }

            let overlap_start = start.max(node_start);
            let overlap_end = end.min(node_end);
            if overlap_start > overlap_end {
                continue;
            }

            let oriented_start = overlap_start - node_start;
            let oriented_end = overlap_end - node_start;
            let anchor = Anchor::from_reference(
                node_id,
                node_len,
                orientation,
                oriented_start,
                oriented_end,
            );

            if first_anchor.is_none() {
                first_anchor = Some(anchor.clone());
            }
            last_anchor = Some(anchor);
        }

        if let (Some(first), Some(last)) = (first_anchor, last_anchor) {
            return Some((first, last));
        }
    }

    None
}

pub fn parse_region(r: &str) -> Option<(String, usize, usize)> {
=======
fn normalize_contig(name: &str) -> &str {
    let after_hash = name.rsplit('#').next().unwrap_or(name);
    after_hash.split('@').next().unwrap_or(after_hash)
}

fn contig_matches(contig_name: &str, requested_chr: &str, normalized_target: &str) -> bool {
    if contig_name == requested_chr {
        return true;
    }

    let contig_normalized = normalize_contig(contig_name);
    contig_normalized == requested_chr || contig_normalized == normalized_target
}

pub fn parse_region(r: &str) -> Option<(String,usize,usize)> {
>>>>>>> 02734e99
    // e.g. "grch38#chr1:120616922-120626943"
    let (chr_part, rng_part) = r.split_once(':')?;
    let (s, e) = rng_part.split_once('-')?;
    let start = s.parse::<usize>().ok()?;
    let end = e.parse::<usize>().ok()?;
    Some((chr_part.to_string(), start, end))
}

/// Creates a human-readable representation of consecutive node IDs as ranges
/// For example: [1, 2, 3, 5, 6, 8] becomes "1-3, 5-6, 8"
fn create_node_ranges(node_ids: &[usize]) -> String {
    if node_ids.is_empty() {
        return String::new();
    }

    let mut sorted_ids = node_ids.to_vec();
    sorted_ids.sort();
    sorted_ids.dedup();

    let mut ranges = Vec::new();
    let mut start = sorted_ids[0];
    let mut end = start;

    for &id in &sorted_ids[1..] {
        if id == end + 1 {
            // Continuing a range
            end = id;
        } else {
            // End of range, start a new one
            if start == end {
                ranges.push(format!("{}", start));
            } else {
                ranges.push(format!("{}-{}", start, end));
            }
            start = id;
            end = start;
        }
    }

    // Add the last range
    if start == end {
        ranges.push(format!("{}", start));
    } else {
        ranges.push(format!("{}-{}", start, end));
    }

    ranges.join(", ")
}

/// Creates a human-readable representation of consecutive coordinate ranges
fn create_coord_ranges(ranges: &[(String, usize, usize)]) -> Vec<(String, String)> {
    let mut result = Vec::new();

    // Group by chromosome
    let mut by_chr = std::collections::HashMap::<String, Vec<(usize, usize)>>::new();
    for (chr, start, end) in ranges {
        by_chr.entry(chr.clone()).or_default().push((*start, *end));
    }

    // Process each chromosome
    for (chr, mut positions) in by_chr {
        positions.sort_by_key(|p| p.0);
        positions.dedup();

        let merged = merge_intervals(positions);
        let formatted = merged
            .iter()
            .map(|(start, end)| {
                if start == end {
                    format!("{}", start)
                } else {
                    format!("{}-{}", start, end)
                }
            })
            .collect::<Vec<_>>()
            .join(", ");

        result.push((chr, formatted));
    }

    result
}

/// merge_intervals takes a vector of (start, end) pairs and merges
/// all overlapping or contiguous intervals into a minimal set of
/// non‐overlapping intervals. Two intervals a..b and c..d are considered
/// part of the same “group” if they overlap or if c <= b+1.
fn merge_intervals(mut intervals: Vec<(usize, usize)>) -> Vec<(usize, usize)> {
    // Sort by the start coordinate
    intervals.sort_by_key(|iv| iv.0);
    let mut result = Vec::new();
    if intervals.is_empty() {
        return result;
    }
    // Start with the first interval
    let mut current_start = intervals[0].0;
    let mut current_end = intervals[0].1;

    // Sweep through the rest
    for &(s, e) in intervals.iter().skip(1) {
        if s <= current_end + 1 {
            // Overlaps or touches the current group
            if e > current_end {
                current_end = e;
            }
        } else {
            // No overlap, finalize the previous group
            result.push((current_start, current_end));
            current_start = s;
            current_end = e;
        }
    }
    // Push the final group
    result.push((current_start, current_end));
    result
}<|MERGE_RESOLUTION|>--- conflicted
+++ resolved
@@ -397,7 +397,6 @@
         }
     };
 
-<<<<<<< HEAD
     if let Some((start_anchor, end_anchor)) =
         compute_reference_anchors(gbz, metadata, chr, start, end)
     {
@@ -405,21 +404,6 @@
             "[INFO] Using reference anchors node {} -> node {} for {}:{}-{}",
             start_anchor.node_id, end_anchor.node_id, chr, start, end
         );
-=======
-    let normalized_target_chr = normalize_contig(chr).to_string();
-
-    // Note: reference_positions(1000, true) samples nodes every 1000 bp,
-    // which is too sparse for exhaustive node enumeration. With typical
-    // node sizes of ~100 bp, this would miss ~90% of nodes in a region.
-    // Therefore, we always use manual path scanning to find ALL nodes.
-    eprintln!("[INFO] Performing full path scan to find all nodes in region");
-    
-    for (path_id, path_name) in metadata.path_iter().enumerate() {
-        let contig_name = metadata.contig_name(path_name.contig());
-        if !contig_matches(&contig_name, chr, &normalized_target_chr) {
-            continue;
-        }
->>>>>>> 02734e99
 
         for (path_id, path_name) in metadata.path_iter().enumerate() {
             let contig_name = metadata.contig_name(path_name.contig());
@@ -1082,7 +1066,6 @@
     }
 }
 
-<<<<<<< HEAD
 fn compute_reference_anchors(
     gbz: &GBZ,
     metadata: &gbwt::gbwt::Metadata,
@@ -1154,8 +1137,6 @@
     None
 }
 
-pub fn parse_region(r: &str) -> Option<(String, usize, usize)> {
-=======
 fn normalize_contig(name: &str) -> &str {
     let after_hash = name.rsplit('#').next().unwrap_or(name);
     after_hash.split('@').next().unwrap_or(after_hash)
@@ -1171,7 +1152,6 @@
 }
 
 pub fn parse_region(r: &str) -> Option<(String,usize,usize)> {
->>>>>>> 02734e99
     // e.g. "grch38#chr1:120616922-120626943"
     let (chr_part, rng_part) = r.split_once(':')?;
     let (s, e) = rng_part.split_once('-')?;
