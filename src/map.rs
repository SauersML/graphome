//   1) Parse a massive GFA v1.0 using memory-mapped I/O to handle
//      tens-of-GB files efficiently.
//   2) Parse an "untangle" PAF (also large) in parallel.
//   3) Build prefix sums for each path in the GFA so we can map
//      path offsets -> node IDs, and vice versa.
//   4) Build a reference interval tree for coordinate lookups on hg38.
//   5) Provide CLI subcommands:
//         node2coord <nodeID>
//         coord2node <chr>:<start>-<end>
//      which do node->hg38 or hg38->node queries.

<<<<<<< HEAD
use std::fs::{self, File};
=======
use std::fs::File;
>>>>>>> f68e2371
use std::io::{BufWriter, Write};
use std::path::Path;
use std::process::Command;

use crate::io;
use crate::mapped_gbz::MappedGBZ;
use gbwt::{support, Orientation, GBZ};
use indicatif::{ProgressBar, ProgressStyle};
use memmap2::MmapOptions;
use simple_sds::serialize;

// Data Structures

// Stats tracking for different fix types
#[derive(Default)]
struct FixStats {
    reference_paths: usize, // Reference paths with missing haplotype (e.g., chm13#chr1)
    haplotype_fixes: usize, // Standard haplotype fixes for non-numeric haplotype
    missing_haplotype: usize, // Missing haplotype field (only one # symbol)
    complex_paths: usize,   // Complex cases with 3+ hash symbols (e.g., MT paths)
    total_processed: usize, // Total path lines processed
}

// We'll keep these big data structures in memory for queries.

/// Run node2coord with printing of intervals, total range, and merging by chromosome
pub fn run_node2coord(gfa_path: &str, paf_path: &str, node_id: &str) {
    // Convert node_id to numeric form
    let node_id_num = match node_id.parse::<usize>() {
        Ok(num) => num,
        Err(_) => {
            println!(
                "No reference coords found for node {} (non-numeric node ID)",
                node_id
            );
            return;
        }
    };

    // Get or create GBZ file
    let gbz_path = make_gbz_exist(gfa_path, paf_path);
    eprintln!("[INFO] Using GBZ index from '{}'", gbz_path);

    // Load GBZ
    let gbz: GBZ = match serialize::load_from(&gbz_path) {
        Ok(g) => g,
        Err(e) => {
            eprintln!("Error loading GBZ file: {}", e);
            return;
        }
    };

    if !gbz.has_node(node_id_num) {
        println!("No reference coords found for node {}", node_id);
        return;
    }

    // Get node coordinates using GBZ
    let results = node_to_coords(&gbz, node_id_num);
    if results.is_empty() {
        println!("No reference coords found for node {}", node_id);
    } else {
        // Print each interval
        let mut global_min = usize::MAX;
        let mut global_max = 0;
        let mut intervals_by_chr = std::collections::HashMap::<String, Vec<(usize, usize)>>::new();

        // Deduplicate coordinates for OVERALL mapping
        let mut unique_coords = std::collections::HashSet::new();

        for (chr, st, en) in &results {
            println!("{}:{}-{}", chr, st, en);
            unique_coords.insert((chr.clone(), *st, *en));

            if *st < global_min {
                global_min = *st;
            }
            if *en > global_max {
                global_max = *en;
            }
            intervals_by_chr
                .entry(chr.clone())
                .or_default()
                .push((*st, *en));
        }

        // Print the TOTAL RANGE
        println!("TOTAL COORD RANGE: {}..{}", global_min, global_max);

        // Merge overlapping intervals per chromosome
        for (chr, intervals) in intervals_by_chr {
            let merged = merge_intervals(intervals);
            println!("CONTIGUOUS GROUPS for chromosome: {}", chr);
            for (start_val, end_val) in merged {
                println!("  Group range: {}..{}", start_val, end_val);
            }
        }

        // Print OVERALL coordinate mapping (sample-abstracted)
        println!("\n============ OVERALL MAPPING ============");
        println!("NODE: {}", node_id);

        // Convert unique_coords to a vector and create ranges
        let unique_coord_vec: Vec<(String, usize, usize)> = unique_coords.into_iter().collect();
        let coord_ranges = create_coord_ranges(&unique_coord_vec);

        println!("UNIQUE REFERENCE MAPPINGS:");
        for (chr, range) in coord_ranges {
            println!("  {}: {}", chr, range);
        }
        println!("TOTAL UNIQUE MAPPINGS: {}", unique_coord_vec.len());
        println!("================================================");
    }
}

/// Run coord2node with printing of intervals, total range, and merging by path
pub fn run_coord2node(gfa_path: &str, paf_path: &str, region: &str) {
    println!("DEBUG: Looking for region: {}", region);

    // Get or create GBZ file
    let gbz_path = make_gbz_exist(gfa_path, paf_path);
    eprintln!("[INFO] Using GBZ index from '{}'", gbz_path);

    // Load GBZ with memory mapping
    eprintln!("[INFO] Loading GBZ with memory mapping...");
    let gbz = match MappedGBZ::new(&gbz_path) {
        Ok(g) => g,
        Err(e) => {
            eprintln!("Error loading GBZ file: {}", e);
            return;
        }
    };
    eprintln!("[INFO] GBZ loaded successfully");

    // Parse region
    if let Some((chr, start, end)) = parse_region(region) {
        let results = coord_to_nodes_mapped(&gbz, &chr, start, end);
        if results.is_empty() {
            println!("No nodes found for region {}:{}-{}", chr, start, end);
        } else {
            // Print each overlap
            let mut global_min = usize::MAX;
            let mut global_max = 0;
            let mut intervals_by_path =
                std::collections::HashMap::<String, Vec<(usize, usize)>>::new();

            // Collect unique node IDs for OVERALL mapping
            let mut unique_nodes = std::collections::HashSet::new();

            for r in &results {
                println!(
                    "path={} node={}({}) offsets=[{}..{}]",
                    r.path_name,
                    r.node_id,
                    if r.node_orient { '+' } else { '-' },
                    r.path_off_start,
                    r.path_off_end
                );

                // Try to convert node_id to numeric form for range creation
                if let Ok(node_num) = r.node_id.parse::<usize>() {
                    unique_nodes.insert(node_num);
                }

                if r.path_off_start < global_min {
                    global_min = r.path_off_start;
                }
                if r.path_off_end > global_max {
                    global_max = r.path_off_end;
                }
                intervals_by_path
                    .entry(r.path_name.clone())
                    .or_default()
                    .push((r.path_off_start, r.path_off_end));
            }

            // Print total node offset range
            println!("TOTAL NODE OFFSET RANGE: {}..{}", global_min, global_max);

            // Merge intervals per path
            for (path, intervals) in intervals_by_path {
                let merged = merge_intervals(intervals);
                println!("CONTIGUOUS GROUPS for path: {}", path);
                for (start_val, end_val) in merged {
                    println!("  Group range: {}..{}", start_val, end_val);
                }
            }

            // Print OVERALL node mapping (sample-abstracted)
            println!("\n============ OVERALL MAPPING ============");
            println!("REFERENCE: {}:{}-{}", chr, start, end);

            // Convert unique_nodes to a vector for range creation
            let unique_node_vec: Vec<usize> = unique_nodes.into_iter().collect();
            let node_ranges = create_node_ranges(&unique_node_vec);

            println!("UNIQUE NODES: {}", node_ranges);
            println!("TOTAL UNIQUE NODES: {}", unique_node_vec.len());
            println!("================================================");
        }
    } else {
        eprintln!("Could not parse region format: {}", region);
    }
}

// node_to_coords
// Using GBZ index to find reference coordinates for a node
pub fn node_to_coords(gbz: &GBZ, node_id: usize) -> Vec<(String, usize, usize)> {
    let mut results = Vec::new();

    // Get node length
    let node_len = match gbz.sequence_len(node_id) {
        Some(len) => len,
        None => return results,
    };

    // Get reference sample IDs
    let metadata = match gbz.metadata() {
        Some(meta) => meta,
        None => {
            eprintln!("Warning: No metadata found in GBZ");
            return results;
        }
    };

    let mut ref_samples = gbz.reference_sample_ids(true);
    if ref_samples.is_empty() {
        eprintln!("Warning: No reference samples found in GBZ; falling back to all samples");
        let mut unique_samples = std::collections::HashSet::new();
        for path_name in metadata.path_iter() {
            unique_samples.insert(path_name.sample());
        }
        if unique_samples.is_empty() {
            return results;
        }
        ref_samples = unique_samples.into_iter().collect();
    }

    let mut ref_paths_cache = gbz.reference_positions(1000, true);
    if ref_paths_cache.is_empty() {
        ref_paths_cache = gbz.reference_positions(1000, false);
    }
    let have_reference_positions = !ref_paths_cache.is_empty();

    // Create a search state for the node (ensures node exists in the index)
    let _forward_state = match gbz.search_state(node_id, Orientation::Forward) {
        Some(state) => state,
        None => return results,
    };

    // Find all paths that contain this node
    for ref_sample in &ref_samples {
        for (path_id, path_name) in metadata.path_iter().enumerate() {
            if path_name.sample() != *ref_sample {
                continue;
            }

            let contig_name = metadata.contig_name(path_name.contig());

            // Check if this path contains the node by looking at all paths
            if let Some(path_iter) = gbz.path(path_id, Orientation::Forward) {
                let mut position = 0;
                let mut found_positions = Vec::new();

                // Scan path to find node positions
                for (path_node, orientation) in path_iter {
                    if path_node == node_id {
                        found_positions.push((position, orientation == Orientation::Forward));
                    }
                    if let Some(len) = gbz.sequence_len(path_node) {
                        position += len;
                    }
                }

                // For each occurrence, extract reference coordinates
                for (pos, _is_forward) in found_positions {
                    if have_reference_positions {
                        for ref_path in &ref_paths_cache {
                            if ref_path.id == path_id {
                                for (path_pos, _gbwt_pos) in &ref_path.positions {
                                    if *path_pos <= pos && *path_pos + node_len >= pos {
                                        let offset = pos - path_pos;
                                        let ref_start = *path_pos + offset;
                                        let ref_end = ref_start + node_len - 1;
                                        results.push((contig_name.clone(), ref_start, ref_end));
                                    }
                                }
                            }
                        }
                    } else {
                        let ref_start = pos;
                        let ref_end = ref_start + node_len - 1;
                        results.push((contig_name.clone(), ref_start, ref_end));
                    }
                }
            }
        }
    }

    results
}

// coord_to_nodes
// Using GBZ index to find nodes at a reference position
/// Coordinate to nodes using memory-mapped GBZ
pub fn coord_to_nodes_mapped(
    gbz: &MappedGBZ,
    chr: &str,
    start: usize,
    end: usize,
) -> Vec<Coord2NodeResult> {
    println!("DEBUG: Searching for region {}:{}-{}", chr, start, end);
    let mut results = Vec::new();

    // Get reference paths and their positions
    let mut ref_paths = gbz.reference_positions(1000, true);
    if ref_paths.is_empty() {
        println!("DEBUG: No reference paths found in GBZ; falling back to all paths");
        ref_paths = gbz.reference_positions(1000, false);
    }

    let metadata = match gbz.metadata() {
        Some(meta) => meta,
        None => {
            println!("DEBUG: No metadata available in GBZ");
            return results;
        }
    };

    let normalized_target_chr = normalize_contig(chr).to_string();

    // Since reference_positions returns empty (not implemented yet),
    // we always use manual scan
    if ref_paths.is_empty() {
        println!("DEBUG: Performing manual path scan (reference positions not available)");
        for (path_id, path_name) in metadata.path_iter().enumerate() {
            let contig_name = metadata.contig_name(path_name.contig());
            if !contig_matches(&contig_name, chr, &normalized_target_chr) {
                continue;
            }

            println!("DEBUG: Scanning path {} (id={})", contig_name, path_id);
            if let Some(path_iter) = gbz.path(path_id, Orientation::Forward) {
                let mut position = 0;
                for (node_id, orientation) in path_iter {
                    if let Some(node_len) = gbz.sequence_len(node_id) {
                        let node_start = position;
                        let node_end = node_start + node_len;
                        if node_start <= end && node_end > start {
                            let overlap_start = start.max(node_start);
                            let overlap_end = end.min(node_end - 1);
                            if overlap_start <= overlap_end {
                                let node_off_start = overlap_start - node_start;
                                let node_off_end = overlap_end - node_start;
                                results.push(Coord2NodeResult {
                                    path_name: contig_name.clone(),
                                    node_id: node_id.to_string(),
                                    node_orient: orientation == Orientation::Forward,
                                    path_off_start: node_off_start,
                                    path_off_end: node_off_end,
                                });
                            }
                        }
                        position += node_len;
                    }
                }
            }
        }
        return results;
    }

    // Reference position index path (not implemented yet)
    results
}

pub fn coord_to_nodes(gbz: &GBZ, chr: &str, start: usize, end: usize) -> Vec<Coord2NodeResult> {
    eprintln!("[INFO] Searching for region {}:{}-{}", chr, start, end);
    let mut results = Vec::new();

    let metadata = match gbz.metadata() {
        Some(meta) => meta,
        None => {
            eprintln!("[WARNING] No metadata available in GBZ");
            return results;
        }
    };

    if let Some((start_anchor, end_anchor)) =
        compute_reference_anchors(gbz, metadata, chr, start, end)
    {
        eprintln!(
            "[INFO] Using reference anchors node {} -> node {} for {}:{}-{}",
            start_anchor.node_id, end_anchor.node_id, chr, start, end
        );

        for (path_id, path_name) in metadata.path_iter().enumerate() {
            let contig_name = metadata.contig_name(path_name.contig());
            if contig_name != chr {
                continue;
            }

            // Construct full path name in PanSN format: sample#haplotype#contig
            let sample_name = metadata.sample_name(path_name.sample());
            let haplotype = path_name.phase();
            let full_path_name = format!("{}#{}#{}", sample_name, haplotype, contig_name);

            eprintln!("[INFO] Scanning path {} ({})", path_id, full_path_name);

            if let Some(path_iter) = gbz.path(path_id, Orientation::Forward) {
                let mut node_count = 0usize;
                let mut collecting = false;
                let mut path_results = Vec::new();
                let same_anchor_node = start_anchor.node_id == end_anchor.node_id;

                for (node_id, orientation) in path_iter {
                    let node_len = match gbz.sequence_len(node_id) {
                        Some(len) if len > 0 => len,
                        _ => continue,
                    };

                    if !collecting {
                        if node_id != start_anchor.node_id {
                            continue;
                        }

                        collecting = !same_anchor_node;
                        let (start_off_start, _) =
                            start_anchor.to_path_offsets(node_len, orientation);
                        let mut path_off_end = node_len - 1;
                        if same_anchor_node {
                            let (_, end_off_end) =
                                end_anchor.to_path_offsets(node_len, orientation);
                            path_off_end = end_off_end;
                        }

                        path_results.push(Coord2NodeResult {
                            path_name: full_path_name.clone(),
                            node_id: node_id.to_string(),
                            node_orient: orientation == Orientation::Forward,
                            path_off_start: start_off_start,
                            path_off_end: path_off_end,
                        });
                        node_count += 1;

                        if same_anchor_node {
                            break;
                        }

                        continue;
                    }

                    let mut path_off_end = node_len - 1;

                    if node_id == end_anchor.node_id {
                        let (_, end_off_end) = end_anchor.to_path_offsets(node_len, orientation);
                        path_off_end = end_off_end;

                        path_results.push(Coord2NodeResult {
                            path_name: full_path_name.clone(),
                            node_id: node_id.to_string(),
                            node_orient: orientation == Orientation::Forward,
                            path_off_start: 0,
                            path_off_end,
                        });
                        node_count += 1;
                        collecting = false;
                        break;
                    }

                    path_results.push(Coord2NodeResult {
                        path_name: full_path_name.clone(),
                        node_id: node_id.to_string(),
                        node_orient: orientation == Orientation::Forward,
                        path_off_start: 0,
                        path_off_end,
                    });
                    node_count += 1;
                }

                if collecting {
                    eprintln!(
                        "[WARNING] End anchor node {} not found on path {}; extracted {} nodes",
                        end_anchor.node_id, full_path_name, node_count
                    );
                }

                if node_count > 0 {
                    eprintln!(
                        "[INFO] Found {} nodes in path {}",
                        node_count, full_path_name
                    );
                    results.extend(path_results);
                } else {
                    eprintln!(
                        "[WARNING] Start anchor node {} not found on path {}",
                        start_anchor.node_id, full_path_name
                    );
                }
            }
        }

        results
    } else {
        eprintln!(
            "[WARNING] Unable to locate dense reference anchors for {}:{}-{}; falling back to path offsets",
            chr, start, end
        );

        for (path_id, path_name) in metadata.path_iter().enumerate() {
            let contig_name = metadata.contig_name(path_name.contig());
            if contig_name != chr {
                continue;
            }

            let sample_name = metadata.sample_name(path_name.sample());
            let haplotype = path_name.phase();
            let full_path_name = format!("{}#{}#{}", sample_name, haplotype, contig_name);

            if let Some(path_iter) = gbz.path(path_id, Orientation::Forward) {
                let mut node_count = 0usize;
                let mut position = 0usize;

                for (node_id, orientation) in path_iter {
                    if let Some(node_len) = gbz.sequence_len(node_id) {
                        let node_start = position;
                        let node_end = node_start + node_len;

                        if node_start <= end && node_end > start {
                            let overlap_start = start.max(node_start);
                            let overlap_end = end.min(node_end.saturating_sub(1));

                            if overlap_start <= overlap_end {
                                results.push(Coord2NodeResult {
                                    path_name: full_path_name.clone(),
                                    node_id: node_id.to_string(),
                                    node_orient: orientation == Orientation::Forward,
                                    path_off_start: overlap_start - node_start,
                                    path_off_end: overlap_end - node_start,
                                });
                                node_count += 1;
                            }
                        }

                        position += node_len;
                    }
                }

                eprintln!(
                    "[INFO] Fallback scan found {} nodes in path {}",
                    node_count, full_path_name
                );
            }
        }

        results
    }
}

/// Validates and fixes path names in a GFA file for PanSN naming compliance.
/// This function fixes "Invalid haplotype field" errors in a single pass
/// using chunk-based processing.
/// Returns the path to use (original if no fixes needed, new fixed file otherwise).
pub fn validate_gfa_for_gbwt(gfa_path: &str) -> Result<String, String> {
    eprintln!(
        "[INFO] Fast validating and fixing GFA path names: {}",
        gfa_path
    );

    // Materialize remote files (S3, HTTP) to local filesystem
    let materialized =
        io::materialize(gfa_path).map_err(|e| format!("Failed to materialize GFA file: {}", e))?;
    let local_path = materialized
        .path()
        .to_str()
        .ok_or_else(|| "Invalid path".to_string())?;

    // Open and memory-map input file
    let file = File::open(local_path).map_err(|e| format!("Failed to open GFA file: {}", e))?;
    let metadata = file
        .metadata()
        .map_err(|e| format!("Failed to get metadata: {}", e))?;
    let file_size = metadata.len();

    // Create output file path (use local path for fixed file)
    let fixed_gfa_path = format!("{}.fixed.gfa", local_path);

    // Create memory map for fast reading
    let mmap = unsafe {
        MmapOptions::new()
            .map(&file)
            .map_err(|e| format!("Could not memory-map file: {}", e))?
    };

    let mut stats = FixStats::default();

    // Create output file with large buffer
    let output_file = File::create(&fixed_gfa_path)
        .map_err(|e| format!("Failed to create output file: {}", e))?;
    let mut writer = BufWriter::with_capacity(128 * 1024 * 1024, output_file); // 128MB buffer

    // Setup progress bar with accurate estimation
    let pb = ProgressBar::new(file_size);
    pb.set_style(
        ProgressStyle::with_template(
            "[{elapsed_precise}] {bar:40.cyan/blue} {percent}% ({eta_precise} remaining)",
        )
        .unwrap(),
    );
    pb.set_position(0);

    // Initialize variables for chunk processing
    let chunk_size = 64 * 1024 * 1024; // 64MB chunks
    let mut position = 0;
    let mut fix_count = 0;

    // Process file in chunks
    while position < mmap.len() {
        // Calculate chunk boundaries with proper line handling
        let end_pos = std::cmp::min(position + chunk_size, mmap.len());
        // Find next complete line boundary
        let true_end = if end_pos < mmap.len() {
            match memchr::memchr(
                b'\n',
                &mmap[end_pos..std::cmp::min(end_pos + 1024, mmap.len())],
            ) {
                Some(pos) => end_pos + pos + 1,
                None => end_pos,
            }
        } else {
            end_pos
        };

        // Create buffer for output chunk with extra space
        let mut output_buffer = Vec::with_capacity(true_end - position + 1024 * 1024);

        // Process this chunk line by line
        let mut line_start = position;
        while line_start < true_end {
            // Find end of current line
            let line_end = match memchr::memchr(b'\n', &mmap[line_start..true_end]) {
                Some(pos) => line_start + pos,
                None => true_end,
            };

            // Check if this is a path line (P or W)
            if line_start < line_end && (mmap[line_start] == b'P' || mmap[line_start] == b'W') {
                // Process path line
                stats.total_processed += 1;

                // Find tabs to locate path name
                if let Some(first_tab) = memchr::memchr(b'\t', &mmap[line_start..line_end]) {
                    let path_start = line_start + first_tab + 1;
                    if let Some(second_tab) = memchr::memchr(b'\t', &mmap[path_start..line_end]) {
                        let path_end = path_start + second_tab;

                        // Fast check if this path has a # character
                        if memchr::memchr(b'#', &mmap[path_start..path_end]).is_some() {
                            // Extract the path name for processing
                            let path_name = unsafe {
                                std::str::from_utf8_unchecked(&mmap[path_start..path_end])
                            };

                            // Check if fix is needed
                            let maybe_fixed_name = fix_path_name(path_name, &mut stats);

                            if let Some(fixed_name) = maybe_fixed_name {
                                // Path needed fixing
                                fix_count += 1;

                                // Write fixed line: first part + fixed name + rest of line
                                output_buffer.extend_from_slice(&mmap[line_start..path_start]);
                                output_buffer.extend_from_slice(fixed_name.as_bytes());
                                output_buffer.extend_from_slice(&mmap[path_end..line_end]);

                                // Log occasional progress
                                if fix_count % 100_000 == 0 {
                                    eprintln!("[INFO] Fixed {} paths so far ({} ref, {} hap, {} miss, {} complex)",
                                             fix_count, stats.reference_paths, stats.haplotype_fixes,
                                             stats.missing_haplotype, stats.complex_paths);
                                }
                            } else {
                                // No fix needed, copy line as-is
                                output_buffer.extend_from_slice(&mmap[line_start..line_end]);
                            }
                        } else {
                            // No # in path name, copy line as-is
                            output_buffer.extend_from_slice(&mmap[line_start..line_end]);
                        }
                    } else {
                        // No second tab, copy line as-is
                        output_buffer.extend_from_slice(&mmap[line_start..line_end]);
                    }
                } else {
                    // No first tab, copy line as-is
                    output_buffer.extend_from_slice(&mmap[line_start..line_end]);
                }
            } else {
                // Not a path line, copy as-is
                output_buffer.extend_from_slice(&mmap[line_start..line_end]);
            }

            // Add newline if not at end of file
            if line_end < mmap.len() {
                output_buffer.push(b'\n');
            }

            // Move to next line
            line_start = line_end + 1;
        }

        // Write entire processed chunk at once
        writer
            .write_all(&output_buffer)
            .map_err(|e| format!("Failed to write chunk to output file: {}", e))?;

        // Update progress
        position = true_end;
        pb.set_position(position as u64);
    }

    // Finish writing and flush buffers
    writer
        .flush()
        .map_err(|e| format!("Failed to flush output: {}", e))?;
    pb.finish_and_clear();

    // Show summary
    if fix_count > 0 {
        eprintln!("[SUCCESS] Fixed {} path names:", fix_count);
        eprintln!(
            "  - Reference paths (e.g., chm13#chr1): {}",
            stats.reference_paths
        );
        eprintln!(
            "  - Non-numeric haplotype fields: {}",
            stats.haplotype_fixes
        );
        eprintln!("  - Missing haplotype fields: {}", stats.missing_haplotype);
        eprintln!(
            "  - Complex paths (e.g., MT paths): {}",
            stats.complex_paths
        );
        eprintln!("[SUCCESS] Fixed GFA written to: {}", fixed_gfa_path);
        Ok(fixed_gfa_path)
    } else {
        eprintln!("[INFO] No invalid path names found, using materialized file");
        Ok(local_path.to_string())
    }
}

/// Fast path name fix function that efficiently handles all cases without unnecessary allocations.
/// Returns Some(fixed_name) if a fix is needed, None otherwise.
fn fix_path_name(name: &str, stats: &mut FixStats) -> Option<String> {
    // Special fast-path for reference genomes (extremely common)
    if name.starts_with("chm13#chr") || name.starts_with("grch38#chr") {
        let hash_pos = name.find('#').unwrap();
        if !name[hash_pos + 1..].contains('#') {
            // Reference path with one # - fix format to sample#0#contig
            stats.reference_paths += 1;
            return Some(format!(
                "{}#0#{}",
                &name[0..hash_pos],
                &name[hash_pos + 1..]
            ));
        }
    }

    // Count # symbols for categorization
    let hash_count = memchr::memchr_iter(b'#', name.as_bytes()).count();

    match hash_count {
        1 => {
            // Missing haplotype field (sample#contig) - add #0#
            let parts: Vec<&str> = name.split('#').collect();
            let sample = if parts[0].is_empty() {
                "unknown"
            } else {
                parts[0]
            };
            let contig = if parts.len() > 1 && !parts[1].is_empty() {
                parts[1]
            } else {
                "unknown"
            };
            stats.missing_haplotype += 1;
            Some(format!("{}#0#{}", sample, contig))
        }
        2 => {
            // Standard PanSN (sample#haplotype#contig) - check if haplotype is numeric
            let parts: Vec<&str> = name.split('#').collect();
            if parts[1].parse::<u32>().is_err() || parts[1].is_empty() {
                // Non-numeric haplotype - replace with "0"
                let sample = if parts[0].is_empty() {
                    "unknown"
                } else {
                    parts[0]
                };
                let contig = if parts[2].is_empty() {
                    "unknown"
                } else {
                    parts[2]
                };
                stats.haplotype_fixes += 1;
                Some(format!("{}#0#{}", sample, contig))
            } else {
                // Already valid - no fix needed
                None
            }
        }
        _ if hash_count >= 3 => {
            // Complex case like "HG00438#2#JAHBCA010000258.1#MT"
            let parts: Vec<&str> = name.split('#').collect();

            let sample = if parts[0].is_empty() {
                "unknown"
            } else {
                parts[0]
            };
            let haplotype = parts[1];

            stats.complex_paths += 1;

            // Check if haplotype part is numeric
            if haplotype.parse::<u32>().is_ok() && !haplotype.is_empty() {
                // Fix the MT case - combine all extra parts with underscores
                let contig_parts = &parts[2..];
                let joined_contig = contig_parts.join("_");
                Some(format!("{}#{}#{}", sample, haplotype, joined_contig))
            } else {
                // Non-numeric haplotype field with multiple # symbols
                let contig_parts = &parts[2..];
                let joined_contig = contig_parts.join("_");
                Some(format!("{}#0#{}", sample, joined_contig))
            }
        }
        _ => None, // No # symbols - no fix needed
    }
}

/// Ensures a GBZ file exists for given GFA and PAF files.
/// If the GBZ doesn't exist, validates and fixes the GFA, then creates the GBZ.
pub fn make_gbz_exist(gfa_path: &str, paf_path: &str) -> String {
    fn cache_downloaded_gbz(
        materialized: io::MaterializedPath,
        remote_path: &str,
    ) -> String {
        let downloaded_path = materialized.path().to_path_buf();

        if let Some(filename) = remote_path
            .rsplit('/')
            .find(|segment| !segment.is_empty())
        {
            let cache_dir = Path::new("data").join("hprc");
            if let Err(err) = fs::create_dir_all(&cache_dir) {
                eprintln!(
                    "[WARNING] Failed to prepare cache directory {}: {}",
                    cache_dir.display(),
                    err
                );
            } else {
                let cache_path = cache_dir.join(filename);
                match fs::copy(&downloaded_path, &cache_path) {
                    Ok(_) => {
                        eprintln!(
                            "[INFO] Cached remote GBZ at {}",
                            cache_path.display()
                        );
                        return cache_path.to_string_lossy().into_owned();
                    }
                    Err(err) => {
                        eprintln!(
                            "[WARNING] Failed to cache GBZ at {}: {}",
                            cache_path.display(),
                            err
                        );
                    }
                }
            }
        }

        let retained_path = io::retain_materialized(materialized);
        eprintln!(
            "[INFO] Using temporary GBZ at {} for this run",
            retained_path.display()
        );
        retained_path.to_string_lossy().into_owned()
    }

    // Check if this is a remote URL
    let is_remote = gfa_path.starts_with("http://")
        || gfa_path.starts_with("https://")
        || gfa_path.starts_with("s3://");

    // For remote files, check extension; for local files, use GBZ::is_gbz
    let is_gbz = if is_remote {
        gfa_path.ends_with(".gbz")
    } else {
        GBZ::is_gbz(gfa_path)
    };

    if is_gbz {
        if is_remote {
            // Check if we have a local copy in data/hprc/ directory
            if let Some(filename) = gfa_path.rsplit('/').next() {
                let local_path = format!("data/hprc/{}", filename);
                if Path::new(&local_path).exists() && GBZ::is_gbz(&local_path) {
                    eprintln!("[INFO] Found local copy of remote GBZ: {}", local_path);
                    eprintln!("[INFO] Using local copy instead of downloading");
                    return local_path;
                }
            }

            eprintln!("[INFO] Remote GBZ detected, downloading...");
            eprintln!("[INFO] Source: {}", gfa_path);

            // Download the remote GBZ file
            match io::materialize(gfa_path) {
                Ok(materialized) => {
<<<<<<< HEAD
=======
                    let local_gbz = materialized
                        .path()
                        .to_str()
                        .ok_or_else(|| "Invalid path".to_string())
                        .expect("Failed to get GBZ path");
>>>>>>> f68e2371
                    eprintln!("[INFO] Successfully downloaded GBZ from remote");
                    return cache_downloaded_gbz(materialized, gfa_path);
                }
                Err(e) => {
                    eprintln!("[ERROR] Failed to download remote GBZ: {}", e);
                    panic!("Cannot download remote GBZ file");
                }
            }
        } else {
            eprintln!("[INFO] Using provided GBZ index: {}", gfa_path);
            return gfa_path.to_string();
        }
    }

    if is_remote {
        // Try to find a corresponding GBZ file on the remote
        let gbz_url = if gfa_path.ends_with(".gfa.gz") {
            gfa_path.replace(".gfa.gz", ".gbz")
        } else if gfa_path.ends_with(".gfa") {
            gfa_path.replace(".gfa", ".gbz")
        } else {
            format!("{}.gbz", gfa_path)
        };

        eprintln!("[INFO] Remote GFA detected, looking for pre-built GBZ...");
        eprintln!("[INFO] Trying: {}", gbz_url);

        // Try to download the GBZ file
        match io::materialize(&gbz_url) {
            Ok(materialized) => {
<<<<<<< HEAD
=======
                let local_gbz = materialized
                    .path()
                    .to_str()
                    .ok_or_else(|| "Invalid path".to_string())
                    .expect("Failed to get GBZ path");
>>>>>>> f68e2371
                eprintln!("[INFO] Successfully downloaded GBZ from remote");
                return cache_downloaded_gbz(materialized, &gbz_url);
            }
            Err(_) => {
                eprintln!("[ERROR] No pre-built GBZ found at: {}", gbz_url);
                eprintln!("[ERROR] Cannot create GBZ index from remote GFA file (too large).");
                eprintln!("[ERROR] Please either:");
                eprintln!("[ERROR]   1. Use a local GBZ file");
                eprintln!("[ERROR]   2. Download the GFA file locally first, then create GBZ");
                eprintln!("[ERROR]");
                eprintln!("[ERROR] For HPRC data, use the local GBZ file:");
                eprintln!("[ERROR]   data/hprc/hprc-v2.0-mc-grch38.gbz");
                panic!("Cannot process remote GFA files without pre-built GBZ");
            }
        }
    }

    // Derive GBZ filename from GFA and PAF paths
    let gfa_base = Path::new(gfa_path)
        .file_stem()
        .unwrap_or_default()
        .to_string_lossy();
    let paf_base = Path::new(paf_path)
        .file_stem()
        .unwrap_or_default()
        .to_string_lossy();
    let gbz_path = format!("{}.{}.gbz", gfa_base, paf_base);

    // Check if GBZ file already exists
    if !Path::new(&gbz_path).exists() {
        eprintln!("[INFO] Creating GBZ index from GFA and PAF...");

        // Validate and fix path names in the GFA file (local files only)
        let fixed_gfa_path = match validate_gfa_for_gbwt(gfa_path) {
            Ok(path) => path,
            Err(msg) => {
                eprintln!("[ERROR] GFA validation and fixing failed:");
                eprintln!("{}", msg);
                panic!("GFA validation failed - cannot create GBZ index");
            }
        };

        // Locate vg command
        let vg_cmd = if let Ok(output) = Command::new("vg").arg("--version").output() {
            if output.status.success() {
                "vg".to_string()
            } else if Path::new("./vg").exists() {
                "./vg".to_string()
            } else if Path::new("../vg").exists() {
                "../vg".to_string()
            } else {
                eprintln!("Error: 'vg' command not found in PATH, current directory, or parent directory.");
                panic!("vg command not found");
            }
        } else if Path::new("./vg").exists() {
            "./vg".to_string()
        } else if Path::new("../vg").exists() {
            "../vg".to_string()
        } else {
            eprintln!(
                "Error: 'vg' command not found in PATH, current directory, or parent directory."
            );
            panic!("vg command not found");
        };

        // Create GBZ using vg gbwt with the potentially fixed GFA
        let status = Command::new(&vg_cmd)
            .args([
                "gbwt",
                "-G",
                &fixed_gfa_path,
                "--gbz-format",
                "-g",
                &gbz_path,
            ])
            .status()
            .expect("Failed to run vg gbwt");

        if !status.success() {
            panic!("GBZ creation failed: vg gbwt command returned non-zero exit status");
        }

        eprintln!("[INFO] GBZ index created at {}", gbz_path);
    } else {
        eprintln!("[INFO] Using existing GBZ index: {}", gbz_path);
    }

    gbz_path
}

#[derive(Debug)]
pub struct Coord2NodeResult {
    pub path_name: String,
    pub node_id: String,
    pub node_orient: bool,
    pub path_off_start: usize,
    pub path_off_end: usize,
}

#[derive(Clone, Debug)]
struct Anchor {
    node_id: usize,
    forward_start: usize,
    forward_end: usize,
}

impl Anchor {
    fn from_reference(
        node_id: usize,
        node_len: usize,
        orientation: Orientation,
        oriented_start: usize,
        oriented_end: usize,
    ) -> Self {
        let max_offset = node_len.saturating_sub(1);
        let oriented_start = oriented_start.min(max_offset);
        let oriented_end = oriented_end.min(max_offset);
        let (forward_start, forward_end) = match orientation {
            Orientation::Forward => (oriented_start, oriented_end),
            Orientation::Reverse => {
                let forward_start = node_len - 1 - oriented_end;
                let forward_end = node_len - 1 - oriented_start;
                (forward_start, forward_end)
            }
        };

        Anchor {
            node_id,
            forward_start,
            forward_end,
        }
    }

    fn to_path_offsets(&self, node_len: usize, orientation: Orientation) -> (usize, usize) {
        let max_offset = node_len.saturating_sub(1);
        let forward_start = self.forward_start.min(max_offset);
        let forward_end = self.forward_end.min(max_offset);
        match orientation {
            Orientation::Forward => (forward_start, forward_end),
            Orientation::Reverse => (node_len - 1 - forward_end, node_len - 1 - forward_start),
        }
    }
}

fn compute_reference_anchors(
    gbz: &GBZ,
    metadata: &gbwt::gbwt::Metadata,
    chr: &str,
    start: usize,
    end: usize,
) -> Option<(Anchor, Anchor)> {
    let mut ref_paths = gbz.reference_positions(1, true);
    if ref_paths.is_empty() {
        ref_paths = gbz.reference_positions(1, false);
    }

    for ref_path in &ref_paths {
        let path_name = match metadata.path(ref_path.id) {
            Some(name) => name,
            None => continue,
        };
        let contig_name = metadata.contig_name(path_name.contig());
        if contig_name != chr {
            continue;
        }

        let mut first_anchor: Option<Anchor> = None;
        let mut last_anchor: Option<Anchor> = None;

        for (path_offset, pos) in &ref_path.positions {
            let (node_id, orientation) = support::decode_node(pos.node);
            let node_len = match gbz.sequence_len(node_id) {
                Some(len) if len > 0 => len,
                _ => continue,
            };

            let node_start = *path_offset;
            let node_end = node_start + node_len - 1;
            if node_end < start {
                continue;
            }
            if node_start > end {
                break;
            }

            let overlap_start = start.max(node_start);
            let overlap_end = end.min(node_end);
            if overlap_start > overlap_end {
                continue;
            }

            let oriented_start = overlap_start - node_start;
            let oriented_end = overlap_end - node_start;
            let anchor = Anchor::from_reference(
                node_id,
                node_len,
                orientation,
                oriented_start,
                oriented_end,
            );

            if first_anchor.is_none() {
                first_anchor = Some(anchor.clone());
            }
            last_anchor = Some(anchor);
        }

        if let (Some(first), Some(last)) = (first_anchor, last_anchor) {
            return Some((first, last));
        }
    }

    None
}

fn normalize_contig(name: &str) -> &str {
    let after_hash = name.rsplit('#').next().unwrap_or(name);
    after_hash.split('@').next().unwrap_or(after_hash)
}

fn contig_matches(contig_name: &str, requested_chr: &str, normalized_target: &str) -> bool {
    if contig_name == requested_chr {
        return true;
    }

    let contig_normalized = normalize_contig(contig_name);
    contig_normalized == requested_chr || contig_normalized == normalized_target
}

pub fn parse_region(r: &str) -> Option<(String,usize,usize)> {
    // e.g. "grch38#chr1:120616922-120626943"
    let (chr_part, rng_part) = r.split_once(':')?;
    let (s, e) = rng_part.split_once('-')?;
    let start = s.parse::<usize>().ok()?;
    let end = e.parse::<usize>().ok()?;
    Some((chr_part.to_string(), start, end))
}

/// Creates a human-readable representation of consecutive node IDs as ranges
/// For example: [1, 2, 3, 5, 6, 8] becomes "1-3, 5-6, 8"
fn create_node_ranges(node_ids: &[usize]) -> String {
    if node_ids.is_empty() {
        return String::new();
    }

    let mut sorted_ids = node_ids.to_vec();
    sorted_ids.sort();
    sorted_ids.dedup();

    let mut ranges = Vec::new();
    let mut start = sorted_ids[0];
    let mut end = start;

    for &id in &sorted_ids[1..] {
        if id == end + 1 {
            // Continuing a range
            end = id;
        } else {
            // End of range, start a new one
            if start == end {
                ranges.push(format!("{}", start));
            } else {
                ranges.push(format!("{}-{}", start, end));
            }
            start = id;
            end = start;
        }
    }

    // Add the last range
    if start == end {
        ranges.push(format!("{}", start));
    } else {
        ranges.push(format!("{}-{}", start, end));
    }

    ranges.join(", ")
}

/// Creates a human-readable representation of consecutive coordinate ranges
fn create_coord_ranges(ranges: &[(String, usize, usize)]) -> Vec<(String, String)> {
    let mut result = Vec::new();

    // Group by chromosome
    let mut by_chr = std::collections::HashMap::<String, Vec<(usize, usize)>>::new();
    for (chr, start, end) in ranges {
        by_chr.entry(chr.clone()).or_default().push((*start, *end));
    }

    // Process each chromosome
    for (chr, mut positions) in by_chr {
        positions.sort_by_key(|p| p.0);
        positions.dedup();

        let merged = merge_intervals(positions);
        let formatted = merged
            .iter()
            .map(|(start, end)| {
                if start == end {
                    format!("{}", start)
                } else {
                    format!("{}-{}", start, end)
                }
            })
            .collect::<Vec<_>>()
            .join(", ");

        result.push((chr, formatted));
    }

    result
}

/// merge_intervals takes a vector of (start, end) pairs and merges
/// all overlapping or contiguous intervals into a minimal set of
/// non‐overlapping intervals. Two intervals a..b and c..d are considered
/// part of the same “group” if they overlap or if c <= b+1.
fn merge_intervals(mut intervals: Vec<(usize, usize)>) -> Vec<(usize, usize)> {
    // Sort by the start coordinate
    intervals.sort_by_key(|iv| iv.0);
    let mut result = Vec::new();
    if intervals.is_empty() {
        return result;
    }
    // Start with the first interval
    let mut current_start = intervals[0].0;
    let mut current_end = intervals[0].1;

    // Sweep through the rest
    for &(s, e) in intervals.iter().skip(1) {
        if s <= current_end + 1 {
            // Overlaps or touches the current group
            if e > current_end {
                current_end = e;
            }
        } else {
            // No overlap, finalize the previous group
            result.push((current_start, current_end));
            current_start = s;
            current_end = e;
        }
    }
    // Push the final group
    result.push((current_start, current_end));
    result
}<|MERGE_RESOLUTION|>--- conflicted
+++ resolved
@@ -9,11 +9,7 @@
 //         coord2node <chr>:<start>-<end>
 //      which do node->hg38 or hg38->node queries.
 
-<<<<<<< HEAD
 use std::fs::{self, File};
-=======
-use std::fs::File;
->>>>>>> f68e2371
 use std::io::{BufWriter, Write};
 use std::path::Path;
 use std::process::Command;
@@ -932,14 +928,6 @@
             // Download the remote GBZ file
             match io::materialize(gfa_path) {
                 Ok(materialized) => {
-<<<<<<< HEAD
-=======
-                    let local_gbz = materialized
-                        .path()
-                        .to_str()
-                        .ok_or_else(|| "Invalid path".to_string())
-                        .expect("Failed to get GBZ path");
->>>>>>> f68e2371
                     eprintln!("[INFO] Successfully downloaded GBZ from remote");
                     return cache_downloaded_gbz(materialized, gfa_path);
                 }
@@ -970,14 +958,7 @@
         // Try to download the GBZ file
         match io::materialize(&gbz_url) {
             Ok(materialized) => {
-<<<<<<< HEAD
-=======
-                let local_gbz = materialized
-                    .path()
-                    .to_str()
-                    .ok_or_else(|| "Invalid path".to_string())
-                    .expect("Failed to get GBZ path");
->>>>>>> f68e2371
+
                 eprintln!("[INFO] Successfully downloaded GBZ from remote");
                 return cache_downloaded_gbz(materialized, &gbz_url);
             }
