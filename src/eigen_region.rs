--- conflicted
+++ resolved
@@ -49,51 +49,7 @@
     edges.into_iter().collect()
 }
 
-<<<<<<< HEAD
-/// Build Laplacian matrix directly from the edge list without forming a dense adjacency matrix
-fn build_laplacian_matrix(edges: &[(usize, usize)], node_ids: &[usize]) -> Mat<f64> {
-    let n = node_ids.len();
-    eprintln!("[INFO] Building {}x{} Laplacian matrix...", n, n);
-
-    let mut id_to_idx: FxHashMap<usize, usize> = FxHashMap::default();
-    id_to_idx.reserve(n);
-    for (idx, &id) in node_ids.iter().enumerate() {
-        id_to_idx.insert(id, idx);
-    }
-
-    // Build adjacency lists to track degrees without storing a dense adjacency matrix
-    let mut adjacency: Vec<Vec<usize>> = vec![Vec::new(); n];
-    if n > 0 {
-        let average_degree = (edges.len().saturating_mul(2) / n).max(1);
-        for neighbors in &mut adjacency {
-            neighbors.reserve(average_degree);
-        }
-    }
-
-    for &(u, v) in edges {
-        if let (Some(&i), Some(&j)) = (id_to_idx.get(&u), id_to_idx.get(&v)) {
-            adjacency[i].push(j);
-            if i != j {
-                adjacency[j].push(i);
-            }
-        }
-    }
-
-    let mut laplacian = Mat::zeros(n, n);
-
-    for i in 0..n {
-        let degree = adjacency[i].len() as f64;
-        laplacian[(i, i)] = degree;
-
-        for &j in &adjacency[i] {
-            if i == j {
-                // Self loops contribute to the degree but should not add negative weights off-diagonal
-                laplacian[(i, i)] -= 1.0;
-            } else {
-                laplacian[(i, j)] = -1.0;
-            }
-        }
-=======
+
 /// Build Laplacian matrix directly from the edge list without materialising the adjacency
 fn build_laplacian_matrix(
     edges: &[(usize, usize)],
@@ -136,7 +92,6 @@
 
     for (idx, (&degree, &self_loop)) in degrees.iter().zip(self_loops.iter()).enumerate() {
         laplacian[(idx, idx)] = degree - self_loop;
->>>>>>> 2990c648
     }
 
     laplacian
@@ -202,8 +157,6 @@
     // Sort node IDs for consistent matrix indexing
     let mut sorted_nodes: Vec<usize> = node_ids.into_iter().collect();
     sorted_nodes.sort_unstable();
-<<<<<<< HEAD
-
     let laplacian_start = Instant::now();
     let laplacian = build_laplacian_matrix(&edges, &sorted_nodes);
     eprintln!(
@@ -211,12 +164,7 @@
         laplacian_start.elapsed()
     );
 
-=======
-    
-    // Build Laplacian directly from the edge list
-    let laplacian = build_laplacian_matrix(&edges, &sorted_nodes);
-    
->>>>>>> 2990c648
+
     // Perform eigendecomposition
     eprintln!("[INFO] Performing eigendecomposition...");
     let eig_start = Instant::now();
