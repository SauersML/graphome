--- conflicted
+++ resolved
@@ -40,9 +40,8 @@
 viuer = "0.9.2"
 hdbscan = "0.11.0"
 base64 = "0.22.1"
-<<<<<<< HEAD
-gif = "0.13.1"
-memchr = "2.7.4"
+gif = "0.13.3"
+memchr = "2.7.6"
 aws-config = "1.2.1"
 aws-sdk-s3 = { version = "1.108.0", features = ["behavior-version-latest"] }
 futures-util = "0.3.30"
@@ -51,10 +50,7 @@
 tokio-util = { version = "0.7.11", features = ["io"] }
 url = "2.5.1"
 flate2 = "1.0"
-=======
-gif = "0.13.3"
-memchr = "2.7.6"
->>>>>>> 3ef32c2a
+
 
 [target.'cfg(unix)'.dependencies]
 libc = "0.2"
